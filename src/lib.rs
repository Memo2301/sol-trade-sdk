--- conflicted
+++ resolved
@@ -5,7 +5,6 @@
 pub mod swqos;
 pub mod trading;
 pub mod utils;
-// use solana_program::example_mocks::solana_signature::Signature;
 use solana_sdk::signer::Signer;
 pub use solana_streamer_sdk;
 
@@ -26,11 +25,7 @@
 use parking_lot::Mutex;
 use rustls::crypto::{ring::default_provider, CryptoProvider};
 use solana_sdk::hash::Hash;
-<<<<<<< HEAD
-use solana_sdk::{pubkey::Pubkey, signature::Keypair};
-=======
 use solana_sdk::{pubkey::Pubkey, signature::Keypair, signature::Signature};
->>>>>>> cab5ee8e
 use std::sync::Arc;
 use swqos::SwqosClient;
 
@@ -161,12 +156,8 @@
         extension_params: Box<dyn ProtocolParams>,
         lookup_table_key: Option<Pubkey>,
         wait_transaction_confirmed: bool,
-<<<<<<< HEAD
         open_seed_optimize: bool,
-    ) -> Result<(), anyhow::Error> {
-=======
     ) -> Result<Signature, anyhow::Error> {
->>>>>>> cab5ee8e
         if slippage_basis_points.is_none() {
             println!(
                 "slippage_basis_points is none, use default slippage basis points: {}",
@@ -215,14 +206,7 @@
             return Err(anyhow::anyhow!("Invalid protocol params for Trade"));
         }
 
-<<<<<<< HEAD
         executor.buy_with_tip(buy_params).await
-=======
-        let sig = executor
-            .buy_with_tip(buy_params, self.swqos_clients.clone(), self.middleware_manager.clone())
-            .await;
-        sig
->>>>>>> cab5ee8e
     }
 
     /// Execute a sell order for a specified token
@@ -264,12 +248,8 @@
         extension_params: Box<dyn ProtocolParams>,
         lookup_table_key: Option<Pubkey>,
         wait_transaction_confirmed: bool,
-<<<<<<< HEAD
         open_seed_optimize: bool,
-    ) -> Result<(), anyhow::Error> {
-=======
     ) -> Result<Signature, anyhow::Error> {
->>>>>>> cab5ee8e
         if slippage_basis_points.is_none() {
             println!(
                 "slippage_basis_points is none, use default slippage basis points: {}",
@@ -326,14 +306,7 @@
             if !with_tip { self.rpc_client.clone() } else { self.swqos_clients.clone() };
 
         // Execute sell based on tip preference
-<<<<<<< HEAD
         executor.sell_with_tip(sell_params).await
-=======
-        let sig = executor
-            .sell_with_tip(sell_params, _swqos_clients, self.middleware_manager.clone())
-            .await;
-        sig
->>>>>>> cab5ee8e
     }
 
     /// Execute a sell order for a percentage of the specified token amount
@@ -381,17 +354,12 @@
         extension_params: Box<dyn ProtocolParams>,
         lookup_table_key: Option<Pubkey>,
         wait_transaction_confirmed: bool,
-<<<<<<< HEAD
         open_seed_optimize: bool,
-    ) -> Result<(), anyhow::Error> {
-=======
     ) -> Result<Signature, anyhow::Error> {
->>>>>>> cab5ee8e
         if percent == 0 || percent > 100 {
             return Err(anyhow::anyhow!("Percentage must be between 1 and 100"));
         }
         let amount = amount_token * percent / 100;
-<<<<<<< HEAD
         self.sell(
             dex_type,
             mint,
@@ -406,23 +374,6 @@
             open_seed_optimize,
         )
         .await
-=======
-        let sig = self
-            .sell(
-                dex_type,
-                mint,
-                amount,
-                slippage_basis_points,
-                recent_blockhash,
-                custom_priority_fee,
-                with_tip,
-                extension_params,
-                lookup_table_key,
-                wait_transaction_confirmed,
-            )
-            .await;
-        sig
->>>>>>> cab5ee8e
     }
 
     /// Wraps SOL into wSOL (Wrapped SOL)
